--- conflicted
+++ resolved
@@ -36,8 +36,6 @@
   static final long serialVersionUID = 1L;
 
   /**
-<<<<<<< HEAD
-=======
    * Comments to be sent out upon /data GET request.
    */
   private ArrayList<String> commentsList =
@@ -48,7 +46,6 @@
     ));
 
   /**
->>>>>>> ae732445
    * Processes HTTP GET requests for the /data servlet
    * The requests are responded to by a list of commments
    * from the Datastore sent back as a JSON array of strings.
