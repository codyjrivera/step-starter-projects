// Copyright 2019 Google LLC
//
// Licensed under the Apache License, Version 2.0 (the "License");
// you may not use this file except in compliance with the License.
// You may obtain a copy of the License at
//
//     https://www.apache.org/licenses/LICENSE-2.0
//
// Unless required by applicable law or agreed to in writing, software
// distributed under the License is distributed on an "AS IS" BASIS,
// WITHOUT WARRANTIES OR CONDITIONS OF ANY KIND, either express or implied.
// See the License for the specific language governing permissions and
// limitations under the License.

package com.google.sps.servlets;

import com.google.gson.Gson;
import java.io.IOException;
import java.util.ArrayList;
import java.util.Arrays;
import javax.servlet.annotation.WebServlet;
import javax.servlet.http.HttpServlet;
import javax.servlet.http.HttpServletRequest;
import javax.servlet.http.HttpServletResponse;
<<<<<<< HEAD
import com.google.gson.Gson;
import com.google.appengine.api.datastore.DatastoreService;
import com.google.appengine.api.datastore.DatastoreServiceFactory;
import com.google.appengine.api.datastore.Entity;
import com.google.appengine.api.datastore.Query;
import com.google.appengine.api.datastore.PreparedQuery;
import com.google.appengine.api.datastore.Query.SortDirection;
=======
>>>>>>> efd687ef

/** Servlet that returns some example content. TODO: modify this file to handle comments data */
@WebServlet("/data")
public class DataServlet extends HttpServlet {

  static final long serialVersionUID = 1L;

  /** Comments to be sent out upon /data GET request. */
  private ArrayList<String> commentsList =
      new ArrayList<String>(
          Arrays.asList(
              "This is a normal comment",
              "This is another normal comment",
              "This is yet a third comment"));

  /**
<<<<<<< HEAD
   * Processes HTTP GET requests for the /data servlet
   * The requests are responded to by a list of commments
   * from the Datastore sent back as a JSON array of strings.
=======
   * Processes HTTP GET requests for the /data servlet The requests are responded to by a list of
   * test commments sent back as a JSON array of strings.
>>>>>>> efd687ef
   *
   * @param request Information about the GET Request
   * @param response Information about the servlet's response
   */
  @Override
  public void doGet(HttpServletRequest request, HttpServletResponse response) throws IOException {
    response.setContentType("application/json;");

    // Gets all existing comments from database
    ArrayList<String> commentsList = new ArrayList<String>();
    DatastoreService datastore = DatastoreServiceFactory.getDatastoreService();

    Query query = new Query("Comment").addSort("timestamp", SortDirection.ASCENDING);
    PreparedQuery results = datastore.prepare(query);
    for (Entity entity : results.asIterable()) {
      commentsList.add(entity.getProperty("text").toString());
    }

    // Convert ArrayList of comments to JSON.
    Gson gson = new Gson();
    String commentsListJson = gson.toJson(commentsList);
    response.getWriter().println(commentsListJson);
  }

  /**
   * Processes HTTP POST requests for the /data servlet
   * The requests are responded to by appending the
   * 'comment-text' argument of the POST request
   * to the Datastore database. The client is then redirected back to
   * the com.html page.
   *
   * @param request Information about the POST Request
   * @param response Information about the servlet's response
   */
  @Override
  public void doPost(HttpServletRequest request, HttpServletResponse response) throws IOException {
    String commentText = getParameter(request, "comment-text", "");

    // Create entity
    long timestamp = System.currentTimeMillis();
    Entity commentEntity = new Entity("Comment");
    commentEntity.setProperty("timestamp", timestamp);
    commentEntity.setProperty("text", commentText);

    // Add to database
    DatastoreService datastore = DatastoreServiceFactory.getDatastoreService();
    datastore.put(commentEntity);

    response.sendRedirect("/com.html");
  }


  /**
   * @return the request parameter, or the default value if the parameter
   *         was not specified by the client
   */
  private String getParameter(HttpServletRequest request, String name, String defaultValue) {
    String value = request.getParameter(name);
    if (value == null) {
      return defaultValue;
    }
    return value;
  }
}<|MERGE_RESOLUTION|>--- conflicted
+++ resolved
@@ -22,7 +22,6 @@
 import javax.servlet.http.HttpServlet;
 import javax.servlet.http.HttpServletRequest;
 import javax.servlet.http.HttpServletResponse;
-<<<<<<< HEAD
 import com.google.gson.Gson;
 import com.google.appengine.api.datastore.DatastoreService;
 import com.google.appengine.api.datastore.DatastoreServiceFactory;
@@ -30,8 +29,6 @@
 import com.google.appengine.api.datastore.Query;
 import com.google.appengine.api.datastore.PreparedQuery;
 import com.google.appengine.api.datastore.Query.SortDirection;
-=======
->>>>>>> efd687ef
 
 /** Servlet that returns some example content. TODO: modify this file to handle comments data */
 @WebServlet("/data")
@@ -48,14 +45,9 @@
               "This is yet a third comment"));
 
   /**
-<<<<<<< HEAD
    * Processes HTTP GET requests for the /data servlet
    * The requests are responded to by a list of commments
    * from the Datastore sent back as a JSON array of strings.
-=======
-   * Processes HTTP GET requests for the /data servlet The requests are responded to by a list of
-   * test commments sent back as a JSON array of strings.
->>>>>>> efd687ef
    *
    * @param request Information about the GET Request
    * @param response Information about the servlet's response
@@ -107,7 +99,6 @@
     response.sendRedirect("/com.html");
   }
 
-
   /**
    * @return the request parameter, or the default value if the parameter
    *         was not specified by the client
