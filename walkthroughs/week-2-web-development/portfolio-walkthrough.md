# Portfolio Page

## Getting Started

This week, you'll use HTML to create a portfolio webpage, and you'll use App
Engine to deploy that webpage to a public URL.

You can return to this walkthrough anytime by running this command:

```bash
teachme ~/step/walkthroughs/week-2-web-development/portfolio-walkthrough.md
```

Click the **Start** button to begin!

## Directory Structure

You'll be working from the `portfolio` directory. Take a minute to look at the
files under that directory.

-   <walkthrough-editor-open-file
        filePath="step/portfolio/pom.xml">
      pom.xml
    </walkthrough-editor-open-file>
    is a Maven configuration file. This file sets up the libraries the project
    uses.
-   <walkthrough-editor-open-file
        filePath="step/portfolio/src/main/webapp/index.html">
      index.html
    </walkthrough-editor-open-file>
    is an HTML file that will be rendered by the browser.
-   <walkthrough-editor-open-file
        filePath="step/portfolio/src/main/webapp/script.js">
      script.js
    </walkthrough-editor-open-file>
    contains JavaScript that makes the page interactive.
-   <walkthrough-editor-open-file
        filePath="step/portfolio/src/main/webapp/style.css">
      style.css
    </walkthrough-editor-open-file>
    contains CSS that styles the page.
-   <walkthrough-editor-open-file
        filePath="step/portfolio/src/main/webapp/WEB-INF/appengine-web.xml">
      appengine-web.xml
    </walkthrough-editor-open-file>
    is App Engine's configuration file. This file tells Google Cloud how to
    deploy your code.

Try navigating to the various files in this project and viewing their contents
in the Google Cloud Shell editor.

You'll learn more about these files in the following steps.

## Java 8

Before you continue, set your default Java version to Java 8 by running this
command:

```bash
sudo update-java-alternatives -s java-1.8.0-openjdk-amd64 && export JAVA_HOME=/usr/lib/jvm/java-8-openjdk-amd64/jre
```

You can ignore any error messages about not being able to find alternatives for
various plugins. Your Java version setting will persist unless you restart your
Cloud shell instance. To permanently switch to Java 8, add the command above to
your `.bashrc` file.

### Why Java 8?

Google Cloud recently announced support for Java 11, but Java 11 is not
backwards compatible with every library in these walkthroughs. To make sure
everything will work as expected, please use Java 8.

To make sure you're using the correct version of Java, run this command:

```bash
java -version
```

If this command prints a version like `1.8.0_xxx`, then you're good to go!

## Run a Development Server

This project is a web application that contains HTML files. To make that HTML
available to your web browser, you need to run a **server** to host the file.

To run a development server, first navigate to the `portfolio` directory:

```bash
cd portfolio
```

Then execute this command:

```bash
mvn package appengine:run
```

This command tells Maven to run an App Engine development server, which is
useful for testing changes before deploying your site publicly. You'll run this
command a lot over the next few weeks!

The first time you run this command, Maven will automatically download all of
the libraries and files required to run a server, so it might take a few
minutes. When the command completes, you'll see this in the console:

**INFO: Dev App Server is now running**

Now that you have a server running, your browser can send requests to it. Click
the <walkthrough-web-preview-icon></walkthrough-web-preview-icon> icon and then
select **Preview on port 8080** to open a tab that displays the `index.html`
file.

Your new tab should show an example portfolio. You'll start customizing this in
the next step!

## index.html

Open the
<walkthrough-editor-open-file
    filePath="step/portfolio/src/main/webapp/index.html">
  index.html
</walkthrough-editor-open-file>
file in the Google Cloud Shell editor.

This file contains **HTML tags** that tell a browser how to render text. For
example, the `<h1>` tag renders as a heading, and the `<p>` tag renders as a
paragraph.

Modify the text in this file and save your changes. Try changing the heading
to include your name.

### Restarting Your Development Server

**Tip:** Pressing `ctrl + c` in the console will interrupt any process running
in the foreground, which will usually cause the program to abort.

Whenever you change your code, you need to restart your server to see your
changes. Press `ctrl + c` in the console to shut down your server, and then run
this command again:

```bash
mvn package appengine:run
```

**Tip:** You can press the up arrow key to cycle through previous commands
instead of retyping them.

After your server is running again, click the
<walkthrough-web-preview-icon></walkthrough-web-preview-icon> icon and then
select `Preview on port 8080` to see your changes. Get in the habit of rerunning
your dev server to test your changes often!

**Note:** If you don't see your changes after you refresh, your browser might be
caching an old version. Follow the instructions
[here](https://en.wikipedia.org/wiki/Wikipedia:Bypass_your_cache) to execute a
cache-clearing refresh.

## Example

The `examples/stanley` directory contains an example webpage. It contains
several files and directories:

-   `pom.xml` is Maven's configuration file.
-   `index.html` uses HTML tags to create a homepage that links to other pages.
-   `images.html` uses HTML tags to create an image gallery.
-   `random.html` loads JavaScript that shows a random image from the gallery.
-   `script.js` is JavaScript that defines a function that shows a random image.
-   `images/` contains the images used in the above files.
-   `style.css` is a CSS file that defines the styling for the HTML content.
-   `/WEB-INF` contains files that visitors to the site can't navigate to.
-   `appengine-web.xml` is App Engine's configuration file.

Deploy the example webpage by `cd`-ing into the `stanley` directory and then
running a dev server:

```bash
mvn package appengine:run
```

Then look through the files in the `stanley` project to see an example of HTML,
JavaScript, and CSS in action.

**Remember:** If you don't see changes after you restart your server, you might
need a
[cache-clearing refresh](https://en.wikipedia.org/wiki/Wikipedia:Bypass_your_cache).

When you're done looking at the example, `cd` back into the `portfolio` directory.

## HTML tags

If you‘re new to HTML, that’s okay! Here are a couple introductory tutorials:

-   [W3Schools](http://w3schools.com/html/html_intro.asp)
-   [MDN](https://developer.mozilla.org/en-US/docs/Learn/Getting_started_with_the_web/HTML_basics)

Often, you'll want more details and examples for a specific type of HTML tag. The
[W3Schools tag reference](https://www.w3schools.com/tags/) is a great starting point for
that; we recommend looking at [divs](https://www.w3schools.com/tags/tag_div.asp),
[anchors](https://www.w3schools.com/tags/tag_a.asp), and
[buttons](https://www.w3schools.com/tags/tag_button.asp) to begin.

For now, edit your
<walkthrough-editor-open-file
    filePath="step/portfolio/src/main/webapp/index.html">
  index.html
</walkthrough-editor-open-file>
file to contain a `<p>` element that introduces you. Then run a dev server and
confirm that you can see your change.

## Uploading Images

All  of the client-side files are stored in the `webapp` directory. In order to
keep your images in one place, create a new `images` directory inside the
`webapp` directory. To create a new directory, right click on the `webapp`
directory. Then select "New Folder".

Once you've created the `images` directory, right-click it and select
`Upload Files...` to select an image from your computer.

To reference an image in your `images` directory, use a path that starts with a
`/` forward slash, like `/images/cat.jpg`. This path will work on a development
server and when you deploy to a live URL.

Modify your
<walkthrough-editor-open-file
    filePath="step/portfolio/src/main/webapp/index.html">
  index.html
</walkthrough-editor-open-file>
file to include an image. It can be a selfie, or an avatar, or a picture of
your pet. This is your portfolio, so make it your own!

## CSS

You can use Cascading Style Sheets, or CSS, to style your HTML with formatting
and colors. The
<walkthrough-editor-open-file
    filePath="step/portfolio/src/main/webapp/style.css">
  style.css
</walkthrough-editor-open-file>
file contains some default styling.

Learning CSS is **optional** for STEP. You can skip this step if you want.
But if you're curious, the
[W3Schools tutorial](https://www.w3schools.com/css/css_intro.asp) is a great
place to learn more. We recommend the
[box model](https://www.w3schools.com/css/css_boxmodel.asp) and
[color](https://www.w3schools.com/css/css_colors.asp) sections in particular,
in addition to the introduction and syntax.

Like with HTML tags, the [W3Schools CSS Reference](https://www.w3schools.com/cssref/)
is a great starting point for details and examples of a specific CSS property.
We recommend looking at [height](https://www.w3schools.com/cssref/pr_dim_height.asp),
[width](https://www.w3schools.com/cssref/pr_dim_width.asp),
[color](https://www.w3schools.com/cssref/pr_text_color.asp), and
[display](https://www.w3schools.com/cssref/pr_class_display.asp) to begin.

If you‘re interested in CSS, feel free to explore it further. But make sure you
aren't spending most of your time on styling. You can always make your projects
pretty after you get their core functionality working!

## JavaScript

You can use JavaScript to make your page interactive.

Open the
<walkthrough-editor-open-file
    filePath="step/portfolio/src/main/webapp/script.js">
  script.js
</walkthrough-editor-open-file>
file to see a function that shows a random greeting.

Change this to show a random quote from your favorite TV show, or a random fact
about yourself.

### JavaScript Console

Your browser's JavaScript console will show anything you print out using the
`console.log()` function, as well as any errors. **This should be the first
place you look when you have a problem.** It's a good idea to always have your
JavaScript console open, so you see errors right away.

### Learn More

To learn more about JavaScript, we recommend starting with the
[JavaScript Fundamentals](https://javascript.info/first-steps) at
[javascript.info](http://javascript.info). Feel free to explore the further
sections; [Objects](https://javascript.info/object) and
[Arrays](https://javascript.info/array) will be especially helpful.
For more details on a specific built-in type or function, try the
[MDN Reference](https://developer.mozilla.org/en-US/docs/Web/JavaScript/Reference).

## Your Turn

Your goal this week is to customize your portfolio page. What that means is up
to you, but here are a few ideas to get you started:

-   Add a couple paragraphs explaining your background and what makes you you.
-   Add a list of projects you've worked on.
-   Add a link to your LinkedIn and GitHub profiles.
-   Add images! Create a gallery of your favorite places, or selfies, or
    pictures of your pets.
-   Add a couple paragraphs explaining what you enjoy photographing.
-   Add some blog posts explaining one of your hidden talents.

This is **your** portfolio page, so make it your own!

Don't be afraid to get creative, but focus on finishing a
[minimum viable product](https://en.wikipedia.org/wiki/Minimum_viable_product)
that proves you have all of the pieces connected, and then come back later and
add extra features if you have time left over.

## Development Workflow

As you make changes, make sure you're testing them using your dev server. You
should test your changes in small increments: it's not uncommon to test your
changes after every few lines of code!

That might seem like overkill, but it's much better to detect bugs right away.
If you wait until the end to test, chances are you'll face many bugs, and it
will be difficult to debug any of them. Get into the habit of testing often now!

Remember, to run a dev server, you `cd` into a directory that contains a
`pom.xml` file, and then you execute this command:

```bash
mvn package appengine:run
```

When you see `Dev App Server is now running` in the console, click the
<walkthrough-web-preview-icon></walkthrough-web-preview-icon> icon and then
select **Preview on port 8080** to open a tab that shows your page.

After you've added a working feature to your project, it's a good idea to
commit your changes. It's easier for reviewers to understand many small
commits instead of a few large ones.

A good commit message is a summary of what a change _does_, not what was _done_.
Use the imperative tone:

```
# Good
Add selfie image to main page.
```

```
# Bad
Added selfie image to main page.
```

**Remember:** to commit, you have to stage the changed files, then commit it.

Replace FILEPATH with the path/to/the/changed/file. To stage a file, run:

```
git add FILEPATH
```

You can stage multiple files at once.

To check the staged files, run:

```
git status
```

To commit changes, run:

```
git commit -m "YOUR COMMIT MESSAGE"
```

## Live Server

When you're happy with your portfolio page and you're ready to show it to the
world, you can deploy it to a live server!

To deploy to a live server:

-   Navigate to
    [https://console.cloud.google.com/home/dashboard](https://console.cloud.google.com/home/dashboard).
-   Make sure your project is selected in the dropdown at the top.
-   Find the **Project ID** on that page.
-   Open the
<<<<<<< HEAD
    <walkthrough-editor-open-file filePath="step/portfolio/pom.xml">
=======
    <walkthrough-editor-open-file
        filePath="step/portfolio/pom.xml">
>>>>>>> 55d4518b
      pom.xml
    </walkthrough-editor-open-file>
    file.
-   Uncomment <configuration>...</configuration> and change `YOUR_PROJECT_ID_HERE` to your project ID.
-   Enable Cloud Build on your project by visiting https://console.developers.google.com/apis/api/cloudbuild.googleapis.com/overview?project=<YOUR_PROJECT_ID_HERE>
    - Will require enabling billing. See doc for Intern Dev Environment Setup https://docs.google.com/document/d/1_zKf_Vpb1lxnWLDhQ6IGcA6W95UBufr06SmmoJZY7iE/edit#heading=h.wzgtvu2xiuh3. You will be unable to deploy applications after November 30, 2019 without adding a billing instrument to your project. Please add one at https://console.cloud.google.com/billing/linkedaccount?<YOUR_PROJECT_ID_HERE>

-   Execute this command:

```bash
<<<<<<< HEAD
mvn package appengine:deploy
=======
mvn appengine:deploy
>>>>>>> 55d4518b
```

-   The first time you run this command, the console will give you a link. Open
    that link, and login to that page using your `@google.com` account.
-   After you login, you'll see a long string of characters. Copy those
    characters.
-   Paste the characters into the console and press enter.

After the command successfully completes, you can now navigate to
`YOUR_PROJECT_ID.appspot.com` to see your portfolio.

When you're done, share this link in the chat and with your team!

## Pull Requests

Your host will be reviewing your code to provide feedback and support. If you
haven't already, follow the instructions
[here](https://help.github.com/en/github/collaborating-with-issues-and-pull-requests/creating-a-pull-request)
to create a pull request from your code so your host can review it.

You don't have to wait until you're finished to send your code for review. In
fact, it's better if you send multiple small pull requests instead of one big
one!

Make sure your code is reviewed and merged into your repo before the end of the
week.

## Congratulations!

<walkthrough-conclusion-trophy></walkthrough-conclusion-trophy>

Congratulations, you now have a portfolio page deployed to a live URL! Make sure
you share your URL with your team and in the chat.

If you have extra time left over, consider adding a page that describes your
experiences with STEP so far, or writing JavaScript that makes your page
interactive, or using CSS to make your page more beautiful.

Next week, you'll learn about server-side code and add a comment feature to your
portfolio.

When you're ready, start the next walkthrough by running this command:

```bash
teachme ~/step/walkthroughs/week-3-server/comments-walkthrough.md
```<|MERGE_RESOLUTION|>--- conflicted
+++ resolved
@@ -382,27 +382,17 @@
 -   Make sure your project is selected in the dropdown at the top.
 -   Find the **Project ID** on that page.
 -   Open the
-<<<<<<< HEAD
     <walkthrough-editor-open-file filePath="step/portfolio/pom.xml">
-=======
-    <walkthrough-editor-open-file
-        filePath="step/portfolio/pom.xml">
->>>>>>> 55d4518b
       pom.xml
     </walkthrough-editor-open-file>
     file.
--   Uncomment <configuration>...</configuration> and change `YOUR_PROJECT_ID_HERE` to your project ID.
--   Enable Cloud Build on your project by visiting https://console.developers.google.com/apis/api/cloudbuild.googleapis.com/overview?project=<YOUR_PROJECT_ID_HERE>
-    - Will require enabling billing. See doc for Intern Dev Environment Setup https://docs.google.com/document/d/1_zKf_Vpb1lxnWLDhQ6IGcA6W95UBufr06SmmoJZY7iE/edit#heading=h.wzgtvu2xiuh3. You will be unable to deploy applications after November 30, 2019 without adding a billing instrument to your project. Please add one at https://console.cloud.google.com/billing/linkedaccount?<YOUR_PROJECT_ID_HERE>
-
+-   Change `YOUR_PROJECT_ID_HERE` to your project ID.
+-   Enable Cloud Build on your project by visiting https://console.developers.google.com/apis/api/cloudbuild.googleapis.com/overview?project=YOUR_PROJECT_ID_HERE
+    - Will require enabling billing. See doc for Intern Dev Environment Setup https://docs.google.com/document/d/1_zKf_Vpb1lxnWLDhQ6IGcA6W95UBufr06SmmoJZY7iE/edit#heading=h.wzgtvu2xiuh3. You will be unable to deploy applications after November 30, 2019 without adding a billing instrument to your project. Please add one at https://console.cloud.google.com/billing/linkedaccount?YOUR_PROJECT_ID_HERE
 -   Execute this command:
 
 ```bash
-<<<<<<< HEAD
 mvn package appengine:deploy
-=======
-mvn appengine:deploy
->>>>>>> 55d4518b
 ```
 
 -   The first time you run this command, the console will give you a link. Open
